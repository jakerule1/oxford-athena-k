--- conflicted
+++ resolved
@@ -383,11 +383,7 @@
         const Real& w_t  = prim(m,ITM,k,j,i);
         w_p = w_t*gm1*w_d;
       }
-<<<<<<< HEAD
-      if (rad <= pcoord.bh_rmin || floor_hit) {
-=======
       if (rad <= mbd.bh_rmin || floor_hit) {
->>>>>>> 414021ef
         Real ud, ue, um1, um2, um3;
         eos.PrimToConsSingleGRMHD(g_, gi_, w_d, w_p, w_ux, w_uy, w_uz,
                                   w_bx, w_by, w_bz,
