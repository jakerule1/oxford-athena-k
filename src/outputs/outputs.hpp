--- conflicted
+++ resolved
@@ -72,17 +72,10 @@
   "con_Mx", "con_My", "con_Mz", // 120-126
   "con", // 127
 
-<<<<<<< HEAD
   "tmunu_Sxx", "tmunu_Sxy", "tmunu_Sxz", "tmunu_Syy", "tmunu_Syz", "tmunu_Szz",
   "tmunu_E",
   "tmunu_Sx", "tmunu_Sy", "tmunu_Sz", // 128-137
   "tmunu" // 138
-=======
-  "mat_rho",
-  "mat_Sx", "mat_Sy", "mat_Sz",
-  "mat_Sxx", "mat_Sxy", "mat_Sxz", "mat_Syy", "mat_Syz", "mat_Szz",
-  "mat",
->>>>>>> 156566ae
 };
 
 // forward declarations
