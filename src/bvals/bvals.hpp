--- conflicted
+++ resolved
@@ -167,19 +167,14 @@
   // functions to communicate CC data
   TaskStatus PackAndSendCC(DvceArray5D<Real> &a, DvceArray5D<Real> &ca);
   TaskStatus RecvAndUnpackCC(DvceArray5D<Real> &a, DvceArray5D<Real> &ca);
-<<<<<<< HEAD
-  void FillCoarseInBndryCC(DvceArray5D<Real> &a, DvceArray5D<Real> &ca,
-      bool is_z4c=false);
-  void ProlongateCC(DvceArray5D<Real> &a, DvceArray5D<Real> &ca, bool is_z4c=false);
-=======
   // functions to communicate fluxes of CC data
   TaskStatus PackAndSendFluxCC(DvceFaceFld5D<Real> &flx);
   TaskStatus RecvAndUnpackFluxCC(DvceFaceFld5D<Real> &flx);
 
   // functions to prolongate conserved and primitive CC variables
-  void FillCoarseInBndryCC(DvceArray5D<Real> &a, DvceArray5D<Real> &ca);
-  void ProlongateCC(DvceArray5D<Real> &a, DvceArray5D<Real> &ca);
->>>>>>> ccaf7ffd
+  void FillCoarseInBndryCC(DvceArray5D<Real> &a, DvceArray5D<Real> &ca,
+       bool is_z4c=false);
+  void ProlongateCC(DvceArray5D<Real> &a, DvceArray5D<Real> &ca, bool is_z4c=false);
   void ConsToPrimCoarseBndry(const DvceArray5D<Real> &cons, DvceArray5D<Real> &prim);
   void PrimToConsFineBndry(const DvceArray5D<Real> &prim, DvceArray5D<Real> &cons);
   void ConsToPrimCoarseBndry(const DvceArray5D<Real> &cons, const DvceFaceFld4D<Real> &b,
