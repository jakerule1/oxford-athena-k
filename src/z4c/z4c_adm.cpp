--- conflicted
+++ resolved
@@ -364,22 +364,6 @@
       }
     }
 
-<<<<<<< HEAD
-    // For the constraints, we actually need a contraction over the conformal Christoffels
-    // rather than the physical ones. Fortunately, the relationship between the two is
-    // straightforward and amounts to an extra term and a multiplication by the conformal
-    // factor.
-    Real chi_guarded = (z4c.chi(m,k,j,i)>opt.chi_div_floor)
-                    ? z4c.chi(m,k,j,i) : opt.chi_div_floor;
-    for (int a = 0; a < 3; ++a) {
-      dphi_d(a) = Dx<NGHOST>(a, idx, z4c.chi, m, k, j, i)/(chi_guarded*opt.chi_psi_power);
-    }
-    for (int a = 0; a < 3; ++a) {
-      for (int b = 0; b < 3; ++b) {
-        Gamma_u(a) += 2*g_uu(a,b)*dphi_d(b);
-      }
-      Gamma_u(a) *= adm.psi4(m, k, j, i);
-=======
     // same but for z4c metric
     for(int c = 0; c < 3; ++c)
     for(int a = 0; a < 3; ++a)
@@ -402,7 +386,6 @@
       for(int c = 0; c < 3; ++c) {
         Gamma_u_z4c(a) += g_uu_z4c(b,c)*Gamma_udd_z4c(a,b,c);
       }
->>>>>>> 588b6202
     }
 
     // -----------------------------------------------------------------------------------
