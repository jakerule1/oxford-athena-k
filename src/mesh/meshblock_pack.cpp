--- conflicted
+++ resolved
@@ -16,11 +16,8 @@
 #include "hydro/hydro.hpp"
 #include "mhd/mhd.hpp"
 #include "adm/adm.hpp"
-<<<<<<< HEAD
-=======
 #include "tmunu/tmunu.hpp"
 #include "numerical-relativity/numerical_relativity.hpp"
->>>>>>> 2f02605c
 #include "z4c/z4c.hpp"
 #include "dyngr/dyngr.hpp"
 #include "ion-neutral/ion_neutral.hpp"
@@ -49,16 +46,11 @@
   if (phydro != nullptr) {delete phydro;}
   if (pmhd   != nullptr) {delete pmhd;}
   if (padm   != nullptr) {delete padm;}
-<<<<<<< HEAD
+  if (ptmunu != nullptr) {delete ptmunu;}
   if (pz4c   != nullptr) {delete pz4c;}
   if (prad   != nullptr) {delete prad;}
   if (pdyngr != nullptr) {delete pdyngr;}
-=======
-  if (ptmunu != nullptr) {delete ptmunu;}
-  if (pz4c   != nullptr) {delete pz4c;}
-  if (pdyngr != nullptr) {delete pdyngr;}
   if (pnr    != nullptr) {delete pnr;}
->>>>>>> 2f02605c
   if (pturb  != nullptr) {delete pturb;}
   if (punit  != nullptr) {delete punit;}
   // must be last, since it calls ~BoundaryValues() which (MPI) uses pmy_pack->pmb->nnghbr
@@ -107,12 +99,8 @@
   if (pin->DoesBlockExist("hydro")) {
     phydro = new hydro::Hydro(this, pin);
     nphysics++;
-<<<<<<< HEAD
     if (!(pin->DoesBlockExist("mhd")) && !(pin->DoesBlockExist("radiation")) &&
         !(pin->DoesBlockExist("adm")) && !(pin->DoesBlockExist("z4c")) ) {
-=======
-    if (!(pin->DoesBlockExist("mhd")) && !(pin->DoesBlockExist("adm")) && !(pin->DoesBlockExist("z4c")) ) {
->>>>>>> 2f02605c
       phydro->AssembleHydroTasks(start_tl, run_tl, end_tl);
     }
   } else {
@@ -124,12 +112,8 @@
   if (pin->DoesBlockExist("mhd")) {
     pmhd = new mhd::MHD(this, pin);
     nphysics++;
-<<<<<<< HEAD
     if (!(pin->DoesBlockExist("hydro")) && !(pin->DoesBlockExist("radiation")) &&
         !(pin->DoesBlockExist("adm")) && !(pin->DoesBlockExist("z4c")) ) {
-=======
-    if (!(pin->DoesBlockExist("hydro")) && !(pin->DoesBlockExist("adm")) && !(pin->DoesBlockExist("z4c")) ) {
->>>>>>> 2f02605c
       pmhd->AssembleMHDTasks(start_tl, run_tl, end_tl);
     }
   } else {
@@ -185,52 +169,27 @@
     pturb = nullptr;
   }
 
-<<<<<<< HEAD
   // (7) Z4c and ADM
   // Create Z4c and ADM physics module.
   if (pin->DoesBlockExist("z4c")) {
     pz4c = new z4c::Z4c(this, pin);
     padm = new adm::ADM(this, pin);
-=======
-  // (5) Z4c and ADM
-  // Create Z4c and ADM physics module.
-  if (pin->DoesBlockExist("z4c")) {
-    pz4c = new z4c::Z4c(this, pin);
-    padm = new ADM(this, pin);
     ptmunu = new Tmunu(this, pin);
->>>>>>> 2f02605c
     nphysics++;
   } else {
     pz4c = nullptr;
     if (pin->DoesBlockExist("adm")) {
-<<<<<<< HEAD
       padm = new adm::ADM(this, pin);
+      ptmunu = new Tmunu(this, pin);
     } else {
       padm = nullptr;
-    }
-  }
-  if (pin->DoesBlockExist("z4c") && !(pin->DoesBlockExist("mhd")) && !(pin->DoesBlockExist("hydro")) ) {
-    pz4c->AssembleZ4cTasks(start_tl, run_tl, end_tl);
-  }
-
-  // (8) Dynamical Spacetime and Matter (MHD TODO)
-  if ((pin->DoesBlockExist("z4c") || pin->DoesBlockExist("adm")) && (pin->DoesBlockExist("hydro")) ) {
-    pdyngr = dyngr::BuildDynGR(this, pin);
-    pdyngr->AssembleDynGRTasks(start_tl, run_tl, end_tl);
-  }
-  if ((pin->DoesBlockExist("z4c") || pin->DoesBlockExist("adm")) && (pin->DoesBlockExist("mhd")) ) {
-    std::cout << "Dynamical metric and MHD not implemented yet  " << std::endl;
-    std::exit(EXIT_FAILURE);
-=======
-      padm = new ADM(this, pin);
-      ptmunu = new Tmunu(this, pin);
     }
   }
   /*if (pin->DoesBlockExist("z4c") && !(pin->DoesBlockExist("mhd")) && !(pin->DoesBlockExist("hydro")) ) {
     pz4c->AssembleZ4cTasks(start_tl, run_tl, end_tl);
   }*/
 
-  // (6) Dynamical Spacetime and Matter (MHD TODO)
+  // (8) Dynamical Spacetime and Matter (MHD TODO)
   if ((pin->DoesBlockExist("z4c") || pin->DoesBlockExist("adm")) && (pin->DoesBlockExist("hydro")) ) {
     std::cout << "Dynamical metric and hydro not compatible; use MHD instead  " << std::endl;
     std::exit(EXIT_FAILURE);
@@ -245,7 +204,6 @@
   if (pz4c != nullptr || padm != nullptr) {
     pnr = new numrel::NumericalRelativity(this, pin);
     pnr->AssembleNumericalRelativityTasks(start_tl, run_tl, end_tl);
->>>>>>> 2f02605c
   }
 
   // Units
